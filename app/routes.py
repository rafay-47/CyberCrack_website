--- conflicted
+++ resolved
@@ -10,13 +10,6 @@
 import json
 from pathlib import Path
 import secrets
-<<<<<<< HEAD
-import csv
-from jobspy import scrape_jobs
-import io
-import urllib.parse
-import time
-=======
 from app.services.jobspy_service import fetch_jobs_from_jobspy
 from app.services.job_analyzer import OptimizedJobAnalyzer
 import logging
@@ -29,7 +22,6 @@
 from flask_login import login_user, logout_user, login_required, current_user
 from werkzeug.security import generate_password_hash, check_password_hash
 from sqlalchemy.exc import OperationalError
->>>>>>> ad342b63
 
 main_blueprint = Blueprint('main', __name__)
 
@@ -406,103 +398,8 @@
     search_info = None
     profiles = []
 
-<<<<<<< HEAD
-    # Check for retrieved jobs from session (from extension)
-    if 'scraped_jobs' in session:
-        print("Found scraped_jobs in session!")
-        jobs_data = session.pop('scraped_jobs')
-        search_info = session.pop('search_info')
-        print(f"Retrieved {len(jobs_data)} jobs from session")
-        flash(f'Successfully retrieved {len(jobs_data)} jobs from LinkedIn via Chrome extension!', 'success')
-    else:
-        print("No scraped_jobs found in session")
-
-    # Only process form on POST requests
-=======
->>>>>>> ad342b63
     if request.method == 'POST' and form.validate_on_submit():
         try:
-<<<<<<< HEAD
-            # Get form data
-            sites = form.get_selected_sites()
-            
-            # Special case: If LinkedIn is selected, return LinkedIn URL for opening in new tab
-            if len(sites) == 1 and sites[0] == 'linkedin':
-                try:
-                    # Get search parameters from the form
-                    search_term = form.search_term.data or 'software engineer'
-                    location = form.location.data or 'Singapore'
-                    results_wanted = form.results_wanted.data or 50
-                    
-                    # Build LinkedIn jobs search URL with properly encoded parameters
-                    # Add custom parameters to trigger the extension
-                    # Use URL fragment (hash) instead of query params as it's more likely to be preserved
-                    base_url = (f"https://www.linkedin.com/jobs/search/"
-                              f"?keywords={urllib.parse.quote(search_term)}"
-                              f"&location={urllib.parse.quote(location)}")
-                    
-                    # Add CyberCrack trigger in the URL fragment
-                    fragment_data = {
-                        'cybercrack_scraper': 'true',
-                        'cybercrack_results': results_wanted,
-                        'cybercrack_search_term': search_term,
-                        'cybercrack_location': location,
-                        'cybercrack_timestamp': int(time.time())
-                    }
-                    
-                    fragment = '&'.join([f"{k}={urllib.parse.quote(str(v))}" for k, v in fragment_data.items()])
-                    linkedin_url = f"{base_url}#cybercrack-{fragment}"
-                    
-                    # Debug: Print the generated URL
-                    print(f"Generated LinkedIn URL: {linkedin_url}")
-                    print(f"Search term: {search_term}")
-                    print(f"Location: {location}")
-                    print(f"Results wanted: {results_wanted}")
-                    print(f"Is AJAX request: {request.headers.get('X-Requested-With') == 'XMLHttpRequest'}")
-                    
-                    # Check if this is an AJAX request
-                    if request.headers.get('X-Requested-With') == 'XMLHttpRequest':
-                        response_data = {'linkedin_url': linkedin_url}
-                        print(f"Returning JSON response: {response_data}")
-                        return jsonify(response_data)
-                    else:
-                        # Fallback: redirect if not AJAX request
-                        print(f"Redirecting to: {linkedin_url}")
-                        return redirect(linkedin_url)
-                        
-                except Exception as e:
-                    print(f"Error generating LinkedIn URL: {str(e)}")
-                    if request.headers.get('X-Requested-With') == 'XMLHttpRequest':
-                        return jsonify({'error': f'Error generating LinkedIn URL: {str(e)}'}), 500
-                    else:
-                        flash(f'Error generating LinkedIn URL: {str(e)}', 'error')
-                        return render_template('jobs.html', form=form)
-            
-            # Validate that a site is selected
-            if not sites:
-                flash('Please select a job site.', 'error')
-                return render_template('jobs.html', form=form)
-            
-            # Mandatory parameters
-            search_term = form.search_term.data
-            location = form.location.data
-            results_wanted = form.results_wanted.data
-            
-            # Build parameters dict for jobspy
-            params = {
-                'site_name': sites,
-                'search_term': search_term,
-                'location': location,
-                'results_wanted': results_wanted,
-                'description_format': 'markdown',
-                'verbose': 2
-            }
-            
-            print(f"JobSpy parameters: {params}")
-            
-            # Scrape jobs using jobspy
-            jobs = scrape_jobs(**params)
-=======
             # Get job site from dropdown
             job_site = request.form.get('job_site')
             search_term = form.search_term.data
@@ -540,7 +437,6 @@
                         company = job_rec.get('company') or ''
                         description = job_rec.get('description') or ''
                         text_to_analyze = f"{title} {company} {description}".strip()
->>>>>>> ad342b63
 
                         try:
                             analysis = _JOB_ANALYZER.analyze_job_posting(text_to_analyze, job_id=job_rec.get('job_url') or f"job_{i}")
@@ -566,12 +462,8 @@
                 'search_term': search_term,
                 'location': location,
                 'results_count': len(jobs_data),
-<<<<<<< HEAD
-                'results_wanted': results_wanted
-=======
                 'results_wanted': results_wanted,
                 'hours_old': None
->>>>>>> ad342b63
             }
             if jobs is not None:
                 flash(f'Successfully scraped {len(jobs_data)} jobs!', 'success')
