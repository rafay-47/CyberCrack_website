from flask_wtf import FlaskForm
from wtforms import StringField, SubmitField, DecimalField, TextAreaField, SelectField, HiddenField, validators, IntegerField, SelectMultipleField, BooleanField
from wtforms import PasswordField

class LoginForm(FlaskForm):
    email = StringField('Email', [validators.DataRequired(), validators.Email()])
    password = PasswordField('Password', [validators.DataRequired()])
    submit = SubmitField('Login')


class SignupForm(FlaskForm):
    username = StringField('Username', [validators.DataRequired()])
    email = StringField('Email', [validators.DataRequired(), validators.Email()])
    password = PasswordField('Password', [validators.DataRequired(), validators.Length(min=6)])
    submit = SubmitField('Sign Up')

class PurchaseForm(FlaskForm):
    name = StringField('Name', [validators.DataRequired()])
    email = StringField('Email', [validators.DataRequired(), validators.Email()])
    license_duration = SelectField('Usage Hours', 
                                  choices=[
                                      ('1', '1 Hour Usage - $9.99'),
                                      ('2', '2 Hours Usage - $19.99'),
                                      ('3', '3 Hours Usage - $29.99'),
                                      ('4', '4 Hours Usage - $37.00'),
                                      ('5', '5 Hours Usage - $45.00')
                                  ],
                                  validators=[validators.DataRequired()])
    amount = HiddenField('Amount')
    submit = SubmitField('Purchase License')

class ContactForm(FlaskForm):
    name = StringField('Name', [validators.DataRequired()])
    email = StringField('Email', [validators.DataRequired(), validators.Email()])
    message = TextAreaField('Message', [validators.DataRequired()])
    submit = SubmitField('Send Message')

class JobScrapingForm(FlaskForm):
<<<<<<< HEAD
    # Job Sites Dropdown
    job_sites = SelectField('Job Sites', 
                           choices=[
                               ('all_platforms', 'All Platforms'),
                               ('indeed', 'Indeed'),
                               ('linkedin', 'LinkedIn'),
                               ('glassdoor', 'Glassdoor'),
                               ('google', 'Google Jobs')
                           ],
                           default='all_platforms',
                           validators=[validators.DataRequired()])
    
    # Mandatory Search Parameters
=======
>>>>>>> ad342b63
    search_term = StringField('Search Term', 
                             default='software engineer',
                             validators=[validators.DataRequired()],
                             render_kw={'placeholder': 'e.g., software engineer, data scientist'})
    location = StringField('Location', 
                          default='Singapore',
                          validators=[validators.DataRequired()],
                          render_kw={'placeholder': 'e.g., Singapore, New York, London'})
    results_wanted = IntegerField('Number of Results', 
                                 default=50,
                                 validators=[validators.DataRequired(), validators.NumberRange(min=1, max=500)],
                                 render_kw={'placeholder': '1-500'})
<<<<<<< HEAD
    
=======
>>>>>>> ad342b63
    submit = SubmitField('Scrape Jobs')
    
    def __init__(self, *args, **kwargs):
        super(JobScrapingForm, self).__init__(*args, **kwargs)
    
<<<<<<< HEAD
    def get_selected_sites(self):
        """Return list of selected job sites"""
        if self.job_sites.data == 'all_platforms':
            return ['indeed', 'linkedin', 'glassdoor', 'google']
        else:
            return [self.job_sites.data]
    
    def validate(self, extra_validators=None):
        """Custom validation"""
        rv = FlaskForm.validate(self, extra_validators)
        if not rv:
            return False
        
        # Check if a job site is selected
        if not self.job_sites.data:
            self.job_sites.errors.append('Please select a job site.')
            return False
        
        return True
=======
    # No custom validation or site selection logic needed for dropdown
>>>>>>> ad342b63
<|MERGE_RESOLUTION|>--- conflicted
+++ resolved
@@ -36,22 +36,6 @@
     submit = SubmitField('Send Message')
 
 class JobScrapingForm(FlaskForm):
-<<<<<<< HEAD
-    # Job Sites Dropdown
-    job_sites = SelectField('Job Sites', 
-                           choices=[
-                               ('all_platforms', 'All Platforms'),
-                               ('indeed', 'Indeed'),
-                               ('linkedin', 'LinkedIn'),
-                               ('glassdoor', 'Glassdoor'),
-                               ('google', 'Google Jobs')
-                           ],
-                           default='all_platforms',
-                           validators=[validators.DataRequired()])
-    
-    # Mandatory Search Parameters
-=======
->>>>>>> ad342b63
     search_term = StringField('Search Term', 
                              default='software engineer',
                              validators=[validators.DataRequired()],
@@ -64,35 +48,9 @@
                                  default=50,
                                  validators=[validators.DataRequired(), validators.NumberRange(min=1, max=500)],
                                  render_kw={'placeholder': '1-500'})
-<<<<<<< HEAD
-    
-=======
->>>>>>> ad342b63
     submit = SubmitField('Scrape Jobs')
     
     def __init__(self, *args, **kwargs):
         super(JobScrapingForm, self).__init__(*args, **kwargs)
     
-<<<<<<< HEAD
-    def get_selected_sites(self):
-        """Return list of selected job sites"""
-        if self.job_sites.data == 'all_platforms':
-            return ['indeed', 'linkedin', 'glassdoor', 'google']
-        else:
-            return [self.job_sites.data]
-    
-    def validate(self, extra_validators=None):
-        """Custom validation"""
-        rv = FlaskForm.validate(self, extra_validators)
-        if not rv:
-            return False
-        
-        # Check if a job site is selected
-        if not self.job_sites.data:
-            self.job_sites.errors.append('Please select a job site.')
-            return False
-        
-        return True
-=======
-    # No custom validation or site selection logic needed for dropdown
->>>>>>> ad342b63
+    # No custom validation or site selection logic needed for dropdown