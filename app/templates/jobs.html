{% extends "base.html" %}

{% block title %}Job Scraper - CyberCrack{% endblock %}

{% block content %}
<style>
    .jobs-container {
        max-width: 1000px;
        margin: 0 auto;
        padding: 2rem 0;
    }

    .jobs-header {
        text-align: center;
        margin-bottom: 3rem;
    }

    .jobs-header h1 {
        font-size: 2.5rem;
        background: linear-gradient(45deg, var(--neon-blue), var(--neon-green));
        -webkit-background-clip: text;
        -webkit-text-fill-color: transparent;
        background-clip: text;
        margin-bottom: 1rem;
    }

    .jobs-header p {
        font-size: 1.2rem;
        color: var(--text-secondary);
        margin-bottom: 0;
    }

    .form-container {
        background-color: var(--secondary-bg);
        border: 1px solid rgba(0, 180, 216, 0.3);
        border-radius: 12px;
        padding: 2.5rem;
        box-shadow: 0 8px 32px rgba(0, 0, 0, 0.3);
        backdrop-filter: blur(10px);
        margin-bottom: 2rem;
    }

    .form-section {
        margin-bottom: 2rem;
        padding: 1.5rem;
        border: 1px solid rgba(0, 180, 216, 0.2);
        border-radius: 8px;
        background-color: rgba(22, 27, 34, 0.5);
    }

    .form-section h3 {
        color: var(--neon-blue);
        margin-bottom: 1rem;
        font-size: 1.3rem;
        border-bottom: 1px solid rgba(0, 180, 216, 0.3);
        padding-bottom: 0.5rem;
    }

    .form-section.mandatory {
        border-color: rgba(0, 255, 157, 0.3);
    }

    .form-section.mandatory h3 {
        color: var(--neon-green);
        border-bottom-color: rgba(0, 255, 157, 0.3);
    }

    .form-section.mandatory h3::after {
        content: " *";
        color: #ff6b6b;
    }

    .form-group {
        margin-bottom: 1.5rem;
    }

    .form-group label {
        display: block;
        margin-bottom: 0.5rem;
        color: var(--text-primary);
        font-weight: 600;
        font-size: 1rem;
    }

    .form-control {
        width: 100%;
        padding: 0.8rem;
        border: 1px solid rgba(0, 180, 216, 0.3);
        border-radius: 6px;
        background-color: rgba(22, 27, 34, 0.8);
        color: var(--text-primary);
        font-size: 1rem;
        transition: all 0.3s ease;
        box-sizing: border-box;
    }

    .form-control:focus {
        outline: none;
        border-color: var(--neon-blue);
        box-shadow: 0 0 10px rgba(0, 180, 216, 0.3);
        background-color: rgba(22, 27, 34, 1);
    }

    .form-row {
        display: grid;
        grid-template-columns: 1fr 1fr;
        gap: 1.5rem;
    }

    .form-row-3 {
        display: grid;
        grid-template-columns: 1fr 1fr 1fr;
        gap: 1rem;
    }

    .collapsible-section {
        margin-bottom: 1rem;
    }

    .collapsible-header {
        background-color: rgba(0, 180, 216, 0.1);
        border: 1px solid rgba(0, 180, 216, 0.3);
        border-radius: 6px;
        padding: 1rem;
        cursor: pointer;
        display: flex;
        justify-content: space-between;
        align-items: center;
        transition: all 0.3s ease;
    }

    .collapsible-header:hover {
        background-color: rgba(0, 180, 216, 0.2);
    }

    .collapsible-header h3 {
        margin: 0;
        color: var(--neon-blue);
    }

    .collapsible-toggle {
        font-size: 1.2rem;
        color: var(--neon-blue);
        transition: transform 0.3s ease;
    }

    .collapsible-content {
        display: none;
        padding: 1rem;
        border: 1px solid rgba(0, 180, 216, 0.2);
        border-top: none;
        border-radius: 0 0 6px 6px;
        background-color: rgba(22, 27, 34, 0.3);
    }

    .collapsible-section.active .collapsible-toggle {
        transform: rotate(180deg);
    }

    .collapsible-section.active .collapsible-content {
        display: block;
    }

    .submit-btn {
        width: 100%;
        padding: 1rem;
        background: linear-gradient(45deg, var(--neon-blue), var(--accent));
        color: white;
        border: none;
        border-radius: 6px;
        font-size: 1.1rem;
        font-weight: 600;
        text-transform: uppercase;
        letter-spacing: 1px;
        cursor: pointer;
        transition: all 0.3s ease;
        box-shadow: 0 4px 15px rgba(0, 180, 216, 0.3);
        font-family: 'Rajdhani', sans-serif;
        position: relative;
    }

    .submit-btn:hover:not(:disabled) {
        transform: translateY(-2px);
        box-shadow: 0 6px 20px rgba(0, 180, 216, 0.5);
    }

    .submit-btn:disabled {
        opacity: 0.6;
        cursor: not-allowed;
    }

    .linkedin-mode {
        background: linear-gradient(45deg, #0077b5, #005885) !important;
    }

    .linkedin-mode:hover:not(:disabled) {
        transform: translateY(-2px);
        box-shadow: 0 6px 20px rgba(0, 119, 181, 0.5);
    }

    .loading-overlay {
        display: none;
        position: fixed;
        top: 0;
        left: 0;
        width: 100%;
        height: 100%;
        background-color: rgba(0, 0, 0, 0.8);
        z-index: 9999;
        justify-content: center;
        align-items: center;
    }

    .loading-content {
        text-align: center;
        color: var(--text-primary);
    }

    .loading-spinner {
        width: 50px;
        height: 50px;
        border: 3px solid rgba(0, 180, 216, 0.3);
        border-top: 3px solid var(--neon-blue);
        border-radius: 50%;
        animation: spin 1s linear infinite;
        margin: 0 auto 1rem;
    }

    @keyframes spin {
        0% { transform: rotate(0deg); }
        100% { transform: rotate(360deg); }
    }

    .error-message {
        color: #ff6b6b;
        font-size: 0.9rem;
        margin-top: 0.5rem;
    }

    .limitations-box {
        background-color: rgba(255, 107, 107, 0.1);
        border: 1px solid rgba(255, 107, 107, 0.3);
        border-radius: 8px;
        padding: 1rem;
        margin-bottom: 1rem;
    }

    .limitations-box h4 {
        color: #ff6b6b;
        margin-bottom: 0.5rem;
        font-size: 1rem;
    }

    .limitations-box ul {
        margin: 0;
        padding-left: 1.5rem;
        color: var(--text-secondary);
        font-size: 0.9rem;
    }

    .info-box {
        background-color: rgba(0, 180, 216, 0.1);
        border: 1px solid rgba(0, 180, 216, 0.3);
        border-radius: 8px;
        padding: 1.5rem;
        margin-bottom: 2rem;
    }

    .info-box h3 {
        color: var(--neon-blue);
        margin-bottom: 1rem;
        font-size: 1.3rem;
    }

    .info-box ul {
        list-style: none;
        padding: 0;
        margin: 0;
    }

    .info-box li {
        padding: 0.3rem 0;
        color: var(--text-secondary);
    }

    .info-box li::before {
        content: "▸";
        color: var(--neon-green);
        margin-right: 0.5rem;
        font-weight: bold;
    }

    /* Results styling */
    .results-container {
        margin-top: 3rem;
        background-color: var(--secondary-bg);
        border: 1px solid rgba(0, 180, 216, 0.3);
        border-radius: 12px;
        padding: 2rem;
        backdrop-filter: blur(10px);
    }

    .results-header {
        margin-bottom: 2rem;
        padding-bottom: 1rem;
        border-bottom: 1px solid rgba(0, 180, 216, 0.3);
    }

    .results-header h2 {
        color: var(--neon-blue);
        margin-bottom: 0.5rem;
    }

    .search-summary {
        color: var(--text-secondary);
        font-size: 0.9rem;
    }

    .search-summary span {
        color: var(--neon-green);
        font-weight: 600;
    }

    .jobs-grid {
        display: grid;
        gap: 1.5rem;
    }

    .job-card {
        background-color: rgba(22, 27, 34, 0.8);
        border: 1px solid rgba(0, 180, 216, 0.2);
        border-radius: 8px;
        padding: 1.5rem;
        transition: all 0.3s ease;
    }

    .job-card:hover {
        border-color: var(--neon-blue);
        box-shadow: 0 4px 15px rgba(0, 180, 216, 0.2);
        transform: translateY(-2px);
    }

    .job-title {
        color: var(--neon-blue);
        font-size: 1.2rem;
        font-weight: 600;
        margin-bottom: 0.5rem;
        text-decoration: none;
    }

    .job-title:hover {
        color: var(--neon-green);
    }

    .job-company {
        color: var(--text-primary);
        font-weight: 500;
        margin-bottom: 0.5rem;
    }

    .job-location {
        color: var(--text-secondary);
        font-size: 0.9rem;
        margin-bottom: 0.5rem;
    }

    .job-details {
        display: grid;
        grid-template-columns: repeat(auto-fit, minmax(150px, 1fr));
        gap: 1rem;
        margin-top: 1rem;
    }

    .job-detail {
        font-size: 0.85rem;
    }

    .job-detail strong {
        color: var(--neon-green);
    }

    .job-site {
        display: inline-block;
        background: linear-gradient(45deg, var(--neon-blue), var(--accent));
        color: white;
        padding: 0.2rem 0.5rem;
        border-radius: 4px;
        font-size: 0.75rem;
        font-weight: 600;
        text-transform: uppercase;
        margin-bottom: 0.5rem;
    }

    .job-description {
        color: var(--text-secondary);
        font-size: 0.9rem;
        margin-top: 1rem;
        line-height: 1.5;
        max-height: 4.5em;
        overflow: hidden;
        text-overflow: ellipsis;
        display: -webkit-box;
        -webkit-line-clamp: 3;
        line-clamp: 3;
        -webkit-box-orient: vertical;
    }

    .no-results {
        text-align: center;
        color: var(--text-secondary);
        font-size: 1.1rem;
        padding: 3rem;
    }

    .flash-messages {
        position: fixed;
        top: 20px;
        right: 20px;
        z-index: 1000;
        max-width: 400px;
    }

    .flash-message {
        margin-bottom: 10px;
        padding: 1rem;
        border-radius: 8px;
        border: 1px solid;
        color: white;
        font-weight: 500;
        box-shadow: 0 4px 20px rgba(0, 0, 0, 0.3);
        animation: slideIn 0.3s ease-out;
    }

    .flash-success {
        background: linear-gradient(135deg, #00ff9d, #00b4d8);
        border-color: #00ff9d;
    }

    .flash-error {
        background: linear-gradient(135deg, #ff6b6b, #ff4757);
        border-color: #ff6b6b;
    }

    @keyframes slideIn {
        from {
            transform: translateX(100%);
            opacity: 0;
        }
        to {
            transform: translateX(0);
            opacity: 1;
        }
    }

    @media (max-width: 768px) {
        .jobs-container {
            padding: 1rem;
        }

        .form-container {
            padding: 1.5rem;
        }

        .form-row, .form-row-3 {
            grid-template-columns: 1fr;
        }

        .jobs-header h1 {
            font-size: 2rem;
        }
    }

    /* Extension status styling */
    .extension-status {
        background: rgba(0, 255, 157, 0.1);
        border: 1px solid rgba(0, 255, 157, 0.3);
        border-radius: 8px;
        padding: 1rem;
        margin-bottom: 1.5rem;
        text-align: center;
    }
    
    .extension-status.warning {
        background: rgba(255, 193, 7, 0.1);
        border-color: rgba(255, 193, 7, 0.3);
    }
    
    .check-results-btn {
        background: linear-gradient(45deg, #28a745, #20c997);
        color: white;
        border: none;
        padding: 0.8rem 1.5rem;
        border-radius: 6px;
        font-weight: 600;
        cursor: pointer;
        transition: all 0.3s ease;
        margin-left: 1rem;
    }
    
    .check-results-btn:hover {
        transform: translateY(-2px);
        box-shadow: 0 4px 15px rgba(40, 167, 69, 0.3);
    }

</style>

<!-- Extension Status Section -->
<div id="extensionStatus" class="extension-status" style="display: none;">
    <p id="extensionMessage"></p>
</div>

<!-- Flash Messages -->
{% with messages = get_flashed_messages(with_categories=true) %}
    {% if messages %}
        <div class="flash-messages">
            {% for category, message in messages %}
                <div class="flash-message flash-{{ category }}">
                    {{ message }}
                </div>
            {% endfor %}
        </div>
    {% endif %}
{% endwith %}

<div class="jobs-container">
    <div class="jobs-header">
        <h1>Job Scraper</h1>
        <p>Search and scrape job listings from multiple platforms</p>
    </div>
<!-- 
    <div class="info-box">
        <h3>🚀 How it works</h3>
        <ul>
            <li>Select a job site to search from or choose "All Platforms" to use JobSpy</li>
            <li>Enter your search terms and location preferences</li>
            <li>Set the number of results you want</li>
            <li>Download results as a CSV file for further analysis</li>
        </ul>
    </div> -->

    <div class="form-container">
        <form method="POST" action="{{ url_for('main.jobs') }}" id="jobScrapingForm">
            {{ form.hidden_tag() }}
            
<<<<<<< HEAD
            <div class="form-group">
                {{ form.job_sites.label(class="form-label") }}
                {{ form.job_sites(class="form-control") }}
=======
            <div class="form-group" style="display: flex; align-items: center; gap: 1rem;">
                <div style="flex: 1;">
                    <label class="form-label" for="profile_select">Profile</label>
                    <select class="form-control" id="profile_select" name="profile">
                        {% if profiles %}
                            {% for p in profiles %}
                                {# Attach a JSON blob to each option to avoid serializing entire model list in JS #}
                                <option value="{{ p.id }}" data-profile='{{ {"name": p.name, "headline": p.headline, "location": p.location, "skills": p.skills, "extracted_keywords": p.extracted_keywords}|tojson }}'>{{ p.resume_filename }}</option>
                            {% endfor %}
                        {% endif %}
                    </select>
                </div>
                <a href="{{ url_for('main.add_profile') }}" class="submit-btn" 
                   style="width: auto; padding: 0.6rem 1.2rem; margin-top: 1.7rem; display: inline-block; text-align: center;">
                    Add Profile
                </a>

            </div>
            <div class="form-group">
                <label class="form-label" for="job_site_select">Job Site</label>
                <select class="form-control" id="job_site_select" name="job_site">
                    <option value="all">All Platforms</option>
                    <option value="indeed">Indeed</option>
                    <option value="linkedin">LinkedIn</option>
                    <option value="glassdoor">Glassdoor</option>
                    <option value="google">Google Jobs</option>
                </select>
>>>>>>> ad342b63
            </div>

            <div class="form-row">
                <div class="form-group">
                    {{ form.search_term.label }}
                    {{ form.search_term(class="form-control", placeholder="e.g., software engineer") }}
                </div>
                <div class="form-group">
                    {{ form.location.label }}
                    {{ form.location(class="form-control", placeholder="e.g., Singapore") }}
                </div>
            </div>

            <div class="form-group">
                {{ form.results_wanted.label }}
<<<<<<< HEAD
                {{ form.results_wanted(class="form-control", min="1", max="500") }}
=======
                {{ form.results_wanted(class="form-control", min="1", max="1000") }}
>>>>>>> ad342b63
            </div>

            <div class="form-group">
                {{ form.submit(class="submit-btn", id="submitBtn") }}
                <button type="button" class="check-results-btn" id="checkResultsBtn" onclick="checkForScrapedJobs()">
                    Check for Extension Results
                </button>
                <button type="button" class="check-results-btn" id="testDataBtn" onclick="testExtensionData()" style="background: linear-gradient(45deg, #ff6b35, #f7931e); margin-left: 0.5rem;">
                    Test with Sample Data
                </button>
            </div>
        </form>
    </div>

    <!-- Loading Overlay -->
    <div class="loading-overlay" id="loadingOverlay">
        <div class="loading-content">
            <div class="loading-spinner"></div>
            <div class="loading-text">Scraping Jobs...</div>
            <div class="loading-subtext">This may take a few moments</div>
        </div>
    </div>

    <!-- Results Section -->
    {% if jobs_data is not none %}
        <div class="results-container">
            <div class="results-header">
                <h2>Search Results</h2>
                {% if search_info %}
                    <div class="search-summary">
                        Found <span>{{ search_info.results_count }}</span> jobs for 
                        "<span>{{ search_info.search_term }}</span>" in 
                        "<span>{{ search_info.location }}</span>" from 
                        <span>{{ search_info.sites|join(', ') }}</span>
                    </div>
                {% endif %}
            </div>

            {% if jobs_data %}
                <div class="jobs-grid">
                    {% for job in jobs_data %}
                        <div class="job-card">
                            <div class="job-site">{{ job.site }}</div>
                            {% if job.job_url %}
                                <a href="{{ job.job_url }}" target="_blank" class="job-title">
                                    {{ job.title or 'N/A' }}
                                </a>
                            {% else %}
                                <div class="job-title">{{ job.title or 'N/A' }}</div>
                            {% endif %}
                            
                            <div class="job-company">{{ job.company or 'N/A' }}</div>
                            <div class="job-location">📍 {{ job.location or 'N/A' }}</div>
                            
                            <div class="job-details">
                                {% if job.salary_min or job.salary_max %}
                                    <div class="job-detail">
                                        <strong>Salary:</strong> 
                                        {% if job.salary_min and job.salary_max %}
                                            ${{ job.salary_min }} - ${{ job.salary_max }}
                                        {% elif job.salary_min %}
                                            ${{ job.salary_min }}+
                                        {% elif job.salary_max %}
                                            Up to ${{ job.salary_max }}
                                        {% endif %}
                                    </div>
                                {% endif %}
                                
                                {% if job.job_type %}
                                    <div class="job-detail">
                                        <strong>Type:</strong> {{ job.job_type }}
                                    </div>
                                {% endif %}
                                
                                {% if job.date_posted %}
                                    <div class="job-detail">
                                        <strong>Posted:</strong> {{ job.date_posted }}
                                    </div>
                                {% endif %}
                            </div>
                            
                            {% if job.description %}
                                <div class="job-description">
                                    {{ job.description }}
                                </div>
                            {% endif %}
                            {% if job.extracted_skills %}
                                <div style="margin-top:0.8rem;">
                                    <strong>Skills:</strong>
                                    <div style="margin-top:0.4rem; display:flex; gap:0.4rem; flex-wrap:wrap;">
                                        {% for s in job.extracted_skills[:8] %}
                                            <span style="background:rgba(0,180,216,0.12); border:1px solid rgba(0,180,216,0.18); color:var(--neon-green); padding:0.25rem 0.5rem; border-radius:6px; font-size:0.8rem;">{{ s.name }}</span>
                                        {% endfor %}
                                    </div>
                                </div>
                            {% endif %}

                            <!-- Compare button: posts job JSON and selected profile id to /job_detail -->
                            <div style="margin-top:0.8rem; display:flex; gap:0.5rem; align-items:center;">
                                <form method="POST" action="{{ url_for('main.job_detail') }}" style="display:inline; margin:0; padding:0;">
                                    {{ form.hidden_tag() }}
                                    <input type="hidden" name="job_json" value='{{ job|tojson }}'>
                                    <input type="hidden" name="profile_id" id="compare_profile_{{ loop.index0 }}">
                                    <button type="submit" class="submit-btn" style="padding:0.4rem 0.8rem; font-size:0.9rem;">Compare with Profile</button>
                                </form>
                                <div style="font-size:0.85rem; color:var(--text-secondary);">Select profile to compare using the selector at top of the page.</div>
                            </div>
                        </div>
                    {% endfor %}
                </div>
            {% else %}
                <div class="no-results">
                    <p>No jobs found matching your criteria. Try adjusting your search parameters.</p>
                </div>
            {% endif %}
        </div>
    {% endif %}
</div>

<script>
    // Function to check for scraped jobs from extension
    function checkForScrapedJobs() {
        console.log('=== CyberCrack: Checking for scraped jobs ===');
        
        try {
            // Check all localStorage keys for debugging
            console.log('All localStorage keys:', Object.keys(localStorage));
            
            const scrapedData = localStorage.getItem('cybercrack_scraped_jobs');
            console.log('Raw localStorage data:', scrapedData);
            
            if (scrapedData) {
                const jobsData = JSON.parse(scrapedData);
                console.log('Parsed jobs data:', jobsData);
                console.log('Jobs array length:', jobsData.jobs ? jobsData.jobs.length : 'No jobs array');
                console.log('Timestamp:', jobsData.timestamp);
                
                // Check if data is recent (within last 10 minutes)
                const tenMinutesAgo = Date.now() - (10 * 60 * 1000);
                const dataAge = Date.now() - (jobsData.timestamp || 0);
                console.log('Data age in minutes:', Math.round(dataAge / 60000));
                console.log('Is data recent?', jobsData.timestamp && jobsData.timestamp > tenMinutesAgo);
                
                if (jobsData.timestamp && jobsData.timestamp > tenMinutesAgo) {
                    
                    console.log('Found scraped jobs data:', jobsData);
                    showExtensionStatus(`Found ${jobsData.jobs.length} jobs from extension. Loading...`, 'success');
                    
                    // Show loading while sending data
                    const loadingOverlay = document.getElementById('loadingOverlay');
                    if (loadingOverlay) {
                        loadingOverlay.style.display = 'flex';
                        loadingOverlay.querySelector('.loading-text').textContent = 'Loading scraped jobs...';
                        loadingOverlay.querySelector('.loading-subtext').textContent = 'Processing data from Chrome extension...';
                    }
                    
                    console.log('Sending data to /jobs/retrieve endpoint...');
                    
                    // Send data to Flask backend
                    fetch('/jobs/retrieve', {
                        method: 'POST',
                        headers: {
                            'Content-Type': 'application/json',
                            'X-Requested-With': 'XMLHttpRequest'
                        },
                        body: JSON.stringify(jobsData)
                    })
                    .then(response => {
                        console.log('Response status:', response.status);
                        console.log('Response headers:', response.headers);
                        return response.json();
                    })
                    .then(data => {
                        console.log('Response data:', data);
                        if (data.success) {
                            // Clear the localStorage data
                            localStorage.removeItem('cybercrack_scraped_jobs');
                            console.log('Redirecting to:', data.redirect_url);
                            
                            // Redirect to show results
                            window.location.href = data.redirect_url;
                        } else {
                            throw new Error(data.error || 'Failed to retrieve jobs');
                        }
                    })
                    .catch(error => {
                        console.error('Error sending jobs data:', error);
                        if (loadingOverlay) {
                            loadingOverlay.style.display = 'none';
                        }
                        showExtensionStatus('Error loading scraped jobs: ' + error.message, 'error');
                    });
                } else {
                    // Data is too old, remove it
                    console.log('Data is too old, removing...');
                    localStorage.removeItem('cybercrack_scraped_jobs');
                    showExtensionStatus('No recent extension data found. Try scraping again.', 'warning');
                }
            } else {
                console.log('No localStorage data found');
                showExtensionStatus('No extension data found. Make sure you\'ve used the Chrome extension to scrape jobs.', 'warning');
            }
        } catch (error) {
            console.error('Error checking for scraped jobs:', error);
            showExtensionStatus('Error checking for extension data.', 'error');
        }
    }

    // Test function to simulate extension data
    function testExtensionData() {
        console.log('Creating test extension data...');
        const testData = {
            jobs: [
                {
                    title: 'Senior Software Engineer',
                    company: 'Tech Corp',
                    location: 'Singapore',
                    job_url: 'https://linkedin.com/job/123',
                    description: 'Great opportunity for a senior software engineer...',
                    job_type: 'Full-time',
                    date_posted: '2 days ago',
                    site: 'LinkedIn'
                },
                {
                    title: 'Cybersecurity Analyst',
                    company: 'Security Inc',
                    location: 'Remote',
                    job_url: 'https://linkedin.com/job/456',
                    description: 'Looking for a cybersecurity analyst with 3+ years experience...',
                    job_type: 'Full-time',
                    date_posted: '1 day ago',
                    site: 'LinkedIn'
                }
            ],
            searchTerm: 'cybersecurity',
            location: 'Singapore',
            timestamp: Date.now(),
            status: 'completed'
        };
        
        localStorage.setItem('cybercrack_scraped_jobs', JSON.stringify(testData));
        console.log('Test data stored in localStorage');
        
        // Check for the data
        setTimeout(() => {
            checkForScrapedJobs();
        }, 1000);
    }
    
    function showExtensionStatus(message, type) {
        const statusDiv = document.getElementById('extensionStatus');
        const messageP = document.getElementById('extensionMessage');
        
        statusDiv.className = 'extension-status';
        if (type === 'warning' || type === 'error') {
            statusDiv.classList.add('warning');
        }
        
        messageP.textContent = message;
        statusDiv.style.display = 'block';
        
        // Auto-hide after 5 seconds for success messages
        if (type === 'success') {
            setTimeout(() => {
                statusDiv.style.display = 'none';
            }, 5000);
        }
    }

    // Auto-close flash messages after 5 seconds
    document.addEventListener('DOMContentLoaded', function() {
        const flashMessages = document.querySelectorAll('.flash-message');
        flashMessages.forEach(function(message, index) {
            setTimeout(function() {
                message.style.animation = 'slideOut 0.3s ease-out';
                setTimeout(function() {
                    message.remove();
                }, 300);
            }, 5000 + (index * 500)); // Stagger removal if multiple messages
        });

        // Check for extension data after a short delay
        setTimeout(checkForScrapedJobs, 1000);
    });

    // Profiles data embedded for client-side population of search fields
    // NOTE: profiles is a list of Profile model objects; we intentionally avoid calling tojson on the whole
    // list because SQLAlchemy model instances are not JSON serializable. Instead each <option> contains
    // a safe data-profile JSON attribute (see option rendering above). We'll use that per-option blob.
    const profilesData = {}; // filled lazily from per-option data-profile

    // Fill search fields when a profile is selected - read per-option data-profile JSON
    function fillFieldsFromProfile(profileId) {
        try {
            if (!profileId) return;
            const opt = document.querySelector('#profile_select option[value="' + profileId + '"]');
            if (!opt) return;
            let p = null;
            try {
                p = JSON.parse(opt.getAttribute('data-profile'));
            } catch (e) {
                p = null;
            }
            if (!p) {
                console.debug('Profile option has no data-profile or JSON parse failed for id=', profileId, 'opt=', opt);
                return;
            }

            // Append debug view of parsed profile JSON to the debug panel
            const dbg = document.getElementById('profileDebug');
            if (dbg) dbg.textContent = JSON.stringify(p, null, 2);

            console.debug('fillFieldsFromProfile - parsed profile', p);

            const searchField = document.querySelector('[name="search_term"]');
            const locationField = document.querySelector('[name="location"]');

            // Prefer headline, then extracted_keywords, then skills, then name
            let searchVal = '';
            if (p.headline) searchVal = p.headline;
            else if (Array.isArray(p.extracted_keywords) && p.extracted_keywords.length) searchVal = p.extracted_keywords.slice(0,6).join(' ');
            else if (Array.isArray(p.skills) && p.skills.length) searchVal = p.skills.slice(0,6).join(' ');
            else if (p.name) searchVal = p.name;

            if (searchField && searchVal) searchField.value = searchVal;
            if (locationField && p.location) locationField.value = p.location;
        } catch (e) {
            console.error('fillFieldsFromProfile error', e);
        }
    }

    // Add slide out animation
    const style = document.createElement('style');
    style.textContent = `
        @keyframes slideOut {
            from {
                transform: translateX(0);
                opacity: 1;
            }
            to {
                transform: translateX(100%);
                opacity: 0;
            }
        }
    `;
    document.head.appendChild(style);

    // Handle form submission with loading state
    const form = document.getElementById('jobScrapingForm');
    const submitBtn = document.getElementById('submitBtn');
    const loadingOverlay = document.getElementById('loadingOverlay');
    const jobSitesSelect = form.querySelector('select[name="job_sites"]');

    // Update submit button text based on selected job site
    function updateSubmitButton() {
        if (jobSitesSelect.value === 'linkedin') {
            submitBtn.textContent = 'Open LinkedIn Jobs';
            submitBtn.classList.add('linkedin-mode');
        } else {
            submitBtn.textContent = 'Scrape Jobs';
            submitBtn.classList.remove('linkedin-mode');
        }
    }

<<<<<<< HEAD
    // Listen for changes in job site selection
    jobSitesSelect.addEventListener('change', updateSubmitButton);
    
    // Initialize button text on page load
    updateSubmitButton();
            submitBtn.textContent = 'Scrape Jobs';
            submitBtn.classList.remove('linkedin-mode');
        
    

    // Listen for changes in job site selection
    jobSitesSelect.addEventListener('change', updateSubmitButton);
    
    // Initialize button text on page load
    updateSubmitButton();

    form.addEventListener('submit', function(e) {
        // Check if a job site is selected
        if (!jobSitesSelect.value) {
            e.preventDefault();
            alert('Please select a job site.');
            return false;
=======
    // Wire up profile select to auto-fill fields
    const profileSelect = document.getElementById('profile_select');
    if (profileSelect) {
        profileSelect.addEventListener('change', function(e) {
            fillFieldsFromProfile(e.target.value);
        });
        // Populate initial values if an option is selected by default
        if (profileSelect.value) {
            fillFieldsFromProfile(profileSelect.value);
>>>>>>> ad342b63
        }
    }

<<<<<<< HEAD
        // Special handling for LinkedIn - open in new tab
        if (jobSitesSelect.value === 'linkedin') {
            e.preventDefault(); // Prevent normal form submission
            
            // Show loading overlay
            loadingOverlay.style.display = 'flex';
            loadingOverlay.querySelector('.loading-text').textContent = 'Opening LinkedIn...';
            loadingOverlay.querySelector('.loading-subtext').textContent = 'Preparing to open LinkedIn Jobs in a new tab';
            submitBtn.disabled = true;
            submitBtn.textContent = 'Opening...';
            
            // Get form data
            const formData = new FormData(form);
            console.log('Form data being sent:');
            for (let [key, value] of formData.entries()) {
                console.log(key, ':', value);
            }
            
            console.log('Making AJAX request to:', form.action);
            
            // Make AJAX request to get LinkedIn URL
            fetch(form.action, {
                method: 'POST',
                body: formData,
                headers: {
                    'X-Requested-With': 'XMLHttpRequest'
                }
            })
            .then(response => {
                console.log('Response status:', response.status);
                console.log('Response headers:', response.headers);
                
                if (!response.ok) {
                    throw new Error(`HTTP error! status: ${response.status}`);
                }
                
                return response.json();
            })
            .then(data => {
                console.log('=== Flask App Debug ===');
                console.log('Received data from Flask:', data);
                
                // Check if server returned an error
                if (data.error) {
                    throw new Error('Server error: ' + data.error);
                }
                
                if (data.linkedin_url) {
                    // Set localStorage trigger for the extension
                    const extensionConfig = {
                        searchTerm: document.querySelector('input[name="search_term"]').value,
                        location: document.querySelector('input[name="location"]').value,
                        resultsWanted: parseInt(document.querySelector('input[name="results_wanted"]').value) || 50,
                        autoTriggered: true,
                        timestamp: Date.now()
                    };
                    
                    console.log('Setting localStorage with config:', extensionConfig);
                    
                    // Set localStorage
                    localStorage.setItem('cybercrack_auto_scrape', JSON.stringify(extensionConfig));
                    sessionStorage.setItem('cybercrack_auto_scrape', JSON.stringify(extensionConfig));
                    
                    console.log('Opening LinkedIn URL:', data.linkedin_url);
                    
                    // Open LinkedIn in new tab
                    const newTab = window.open(data.linkedin_url, '_blank');
                    
                    if (!newTab || newTab.closed || typeof newTab.closed == 'undefined') {
                        throw new Error('Pop-up blocked. Please allow pop-ups for this site and try again.');
                    }
                    
                    // Show success message
                    setTimeout(() => {
                        showExtensionStatus('LinkedIn Jobs opened! Your Chrome extension should activate automatically. Return here when scraping is complete.', 'success');
                    }, 500);
                    
                    // Hide loading overlay and reset button
                    setTimeout(() => {
                        loadingOverlay.style.display = 'none';
                        submitBtn.disabled = false;
                        updateSubmitButton();
                    }, 1000);
                } else {
                    throw new Error('LinkedIn URL not received');
                }
            })
            .catch(error => {
                console.error('=== LinkedIn Opening Error ===');
                console.error('Error details:', error);
                console.error('Error type:', error.name);
                console.error('Error message:', error.message);
                
                let errorMessage = 'Error opening LinkedIn. ';
                
                if (error.message.includes('LinkedIn URL not received')) {
                    errorMessage += 'Server did not return LinkedIn URL. Check Flask logs.';
                } else if (error.message.includes('Failed to fetch')) {
                    errorMessage += 'Network error. Check if Flask server is running.';
                } else if (error.message.includes('JSON')) {
                    errorMessage += 'Invalid response from server.';
                } else {
                    errorMessage += 'Unknown error: ' + error.message;
                }
                
                alert(errorMessage);
                loadingOverlay.style.display = 'none';
                submitBtn.disabled = false;
                updateSubmitButton();
            });
            
            return false;
        } else {
            // Show loading overlay for other sites
            loadingOverlay.style.display = 'flex';
            loadingOverlay.querySelector('.loading-text').textContent = 'Scraping Jobs...';
            loadingOverlay.querySelector('.loading-subtext').textContent = 'This may take a few moments';
            submitBtn.disabled = true;
            submitBtn.textContent = 'Scraping...';
        }
=======
    form.addEventListener('submit', function(e) {
        // Show loading overlay
        loadingOverlay.style.display = 'flex';
        submitBtn.disabled = true;
        submitBtn.textContent = 'Scraping...';
>>>>>>> ad342b63
    });

    // Populate compare forms' hidden profile_id with currently selected profile
    function populateCompareProfileInputs() {
        const sel = document.getElementById('profile_select');
        const val = sel ? sel.value : '';
        document.querySelectorAll('input[name="profile_id"]').forEach(function(inp){ inp.value = val; });
    }

    // Attach to compare forms (delegate using capture on document)
    const compareUrl = "{{ url_for('main.job_detail') }}";
    document.addEventListener('submit', function(e){
        const formEl = e.target;
        try {
            if (formEl && formEl.action && formEl.action.indexOf(compareUrl) !== -1) {
                // ensure profile id populated
                populateCompareProfileInputs();
            }
        } catch (err) {
            // ignore
        }
    }, true);

    // Hide loading overlay when page loads (in case of redirect back)
    window.addEventListener('load', function() {
        loadingOverlay.style.display = 'none';
        submitBtn.disabled = false;
        updateSubmitButton(); // Reset to appropriate button text
    });

    // Also check when window gains focus (when user returns from LinkedIn)
    window.addEventListener('focus', function() {
        setTimeout(checkForScrapedJobs, 500);
    });
</script>
{% endblock %}<|MERGE_RESOLUTION|>--- conflicted
+++ resolved
@@ -542,11 +542,6 @@
         <form method="POST" action="{{ url_for('main.jobs') }}" id="jobScrapingForm">
             {{ form.hidden_tag() }}
             
-<<<<<<< HEAD
-            <div class="form-group">
-                {{ form.job_sites.label(class="form-label") }}
-                {{ form.job_sites(class="form-control") }}
-=======
             <div class="form-group" style="display: flex; align-items: center; gap: 1rem;">
                 <div style="flex: 1;">
                     <label class="form-label" for="profile_select">Profile</label>
@@ -574,7 +569,6 @@
                     <option value="glassdoor">Glassdoor</option>
                     <option value="google">Google Jobs</option>
                 </select>
->>>>>>> ad342b63
             </div>
 
             <div class="form-row">
@@ -590,11 +584,7 @@
 
             <div class="form-group">
                 {{ form.results_wanted.label }}
-<<<<<<< HEAD
-                {{ form.results_wanted(class="form-control", min="1", max="500") }}
-=======
                 {{ form.results_wanted(class="form-control", min="1", max="1000") }}
->>>>>>> ad342b63
             </div>
 
             <div class="form-group">
@@ -875,9 +865,6 @@
                 }, 300);
             }, 5000 + (index * 500)); // Stagger removal if multiple messages
         });
-
-        // Check for extension data after a short delay
-        setTimeout(checkForScrapedJobs, 1000);
     });
 
     // Profiles data embedded for client-side population of search fields
@@ -946,43 +933,7 @@
     const form = document.getElementById('jobScrapingForm');
     const submitBtn = document.getElementById('submitBtn');
     const loadingOverlay = document.getElementById('loadingOverlay');
-    const jobSitesSelect = form.querySelector('select[name="job_sites"]');
-
-    // Update submit button text based on selected job site
-    function updateSubmitButton() {
-        if (jobSitesSelect.value === 'linkedin') {
-            submitBtn.textContent = 'Open LinkedIn Jobs';
-            submitBtn.classList.add('linkedin-mode');
-        } else {
-            submitBtn.textContent = 'Scrape Jobs';
-            submitBtn.classList.remove('linkedin-mode');
-        }
-    }
-
-<<<<<<< HEAD
-    // Listen for changes in job site selection
-    jobSitesSelect.addEventListener('change', updateSubmitButton);
-    
-    // Initialize button text on page load
-    updateSubmitButton();
-            submitBtn.textContent = 'Scrape Jobs';
-            submitBtn.classList.remove('linkedin-mode');
-        
-    
-
-    // Listen for changes in job site selection
-    jobSitesSelect.addEventListener('change', updateSubmitButton);
-    
-    // Initialize button text on page load
-    updateSubmitButton();
-
-    form.addEventListener('submit', function(e) {
-        // Check if a job site is selected
-        if (!jobSitesSelect.value) {
-            e.preventDefault();
-            alert('Please select a job site.');
-            return false;
-=======
+
     // Wire up profile select to auto-fill fields
     const profileSelect = document.getElementById('profile_select');
     if (profileSelect) {
@@ -992,138 +943,14 @@
         // Populate initial values if an option is selected by default
         if (profileSelect.value) {
             fillFieldsFromProfile(profileSelect.value);
->>>>>>> ad342b63
-        }
-    }
-
-<<<<<<< HEAD
-        // Special handling for LinkedIn - open in new tab
-        if (jobSitesSelect.value === 'linkedin') {
-            e.preventDefault(); // Prevent normal form submission
-            
-            // Show loading overlay
-            loadingOverlay.style.display = 'flex';
-            loadingOverlay.querySelector('.loading-text').textContent = 'Opening LinkedIn...';
-            loadingOverlay.querySelector('.loading-subtext').textContent = 'Preparing to open LinkedIn Jobs in a new tab';
-            submitBtn.disabled = true;
-            submitBtn.textContent = 'Opening...';
-            
-            // Get form data
-            const formData = new FormData(form);
-            console.log('Form data being sent:');
-            for (let [key, value] of formData.entries()) {
-                console.log(key, ':', value);
-            }
-            
-            console.log('Making AJAX request to:', form.action);
-            
-            // Make AJAX request to get LinkedIn URL
-            fetch(form.action, {
-                method: 'POST',
-                body: formData,
-                headers: {
-                    'X-Requested-With': 'XMLHttpRequest'
-                }
-            })
-            .then(response => {
-                console.log('Response status:', response.status);
-                console.log('Response headers:', response.headers);
-                
-                if (!response.ok) {
-                    throw new Error(`HTTP error! status: ${response.status}`);
-                }
-                
-                return response.json();
-            })
-            .then(data => {
-                console.log('=== Flask App Debug ===');
-                console.log('Received data from Flask:', data);
-                
-                // Check if server returned an error
-                if (data.error) {
-                    throw new Error('Server error: ' + data.error);
-                }
-                
-                if (data.linkedin_url) {
-                    // Set localStorage trigger for the extension
-                    const extensionConfig = {
-                        searchTerm: document.querySelector('input[name="search_term"]').value,
-                        location: document.querySelector('input[name="location"]').value,
-                        resultsWanted: parseInt(document.querySelector('input[name="results_wanted"]').value) || 50,
-                        autoTriggered: true,
-                        timestamp: Date.now()
-                    };
-                    
-                    console.log('Setting localStorage with config:', extensionConfig);
-                    
-                    // Set localStorage
-                    localStorage.setItem('cybercrack_auto_scrape', JSON.stringify(extensionConfig));
-                    sessionStorage.setItem('cybercrack_auto_scrape', JSON.stringify(extensionConfig));
-                    
-                    console.log('Opening LinkedIn URL:', data.linkedin_url);
-                    
-                    // Open LinkedIn in new tab
-                    const newTab = window.open(data.linkedin_url, '_blank');
-                    
-                    if (!newTab || newTab.closed || typeof newTab.closed == 'undefined') {
-                        throw new Error('Pop-up blocked. Please allow pop-ups for this site and try again.');
-                    }
-                    
-                    // Show success message
-                    setTimeout(() => {
-                        showExtensionStatus('LinkedIn Jobs opened! Your Chrome extension should activate automatically. Return here when scraping is complete.', 'success');
-                    }, 500);
-                    
-                    // Hide loading overlay and reset button
-                    setTimeout(() => {
-                        loadingOverlay.style.display = 'none';
-                        submitBtn.disabled = false;
-                        updateSubmitButton();
-                    }, 1000);
-                } else {
-                    throw new Error('LinkedIn URL not received');
-                }
-            })
-            .catch(error => {
-                console.error('=== LinkedIn Opening Error ===');
-                console.error('Error details:', error);
-                console.error('Error type:', error.name);
-                console.error('Error message:', error.message);
-                
-                let errorMessage = 'Error opening LinkedIn. ';
-                
-                if (error.message.includes('LinkedIn URL not received')) {
-                    errorMessage += 'Server did not return LinkedIn URL. Check Flask logs.';
-                } else if (error.message.includes('Failed to fetch')) {
-                    errorMessage += 'Network error. Check if Flask server is running.';
-                } else if (error.message.includes('JSON')) {
-                    errorMessage += 'Invalid response from server.';
-                } else {
-                    errorMessage += 'Unknown error: ' + error.message;
-                }
-                
-                alert(errorMessage);
-                loadingOverlay.style.display = 'none';
-                submitBtn.disabled = false;
-                updateSubmitButton();
-            });
-            
-            return false;
-        } else {
-            // Show loading overlay for other sites
-            loadingOverlay.style.display = 'flex';
-            loadingOverlay.querySelector('.loading-text').textContent = 'Scraping Jobs...';
-            loadingOverlay.querySelector('.loading-subtext').textContent = 'This may take a few moments';
-            submitBtn.disabled = true;
-            submitBtn.textContent = 'Scraping...';
-        }
-=======
+        }
+    }
+
     form.addEventListener('submit', function(e) {
         // Show loading overlay
         loadingOverlay.style.display = 'flex';
         submitBtn.disabled = true;
         submitBtn.textContent = 'Scraping...';
->>>>>>> ad342b63
     });
 
     // Populate compare forms' hidden profile_id with currently selected profile
