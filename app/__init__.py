--- conflicted
+++ resolved
@@ -14,31 +14,6 @@
 def create_app(config_class=Config):
     app = Flask(__name__)
     app.config.from_object(config_class)
-<<<<<<< HEAD
-    
-    # Add CORS and CSP headers to allow fetch requests
-    @app.after_request
-    def after_request(response):
-        # Add CORS headers
-        response.headers.add('Access-Control-Allow-Origin', '*')
-        response.headers.add('Access-Control-Allow-Headers', 'Content-Type,Authorization,X-Requested-With')
-        response.headers.add('Access-Control-Allow-Methods', 'GET,PUT,POST,DELETE,OPTIONS')
-        
-        # Add CSP headers that allow same-origin fetch requests
-        csp_policy = (
-            "default-src 'self'; "
-            "script-src 'self' 'unsafe-inline' 'unsafe-eval'; "
-            "style-src 'self' 'unsafe-inline'; "
-            "img-src 'self' data: https:; "
-            "font-src 'self' data:; "
-            "connect-src 'self' http://127.0.0.1:8080 http://localhost:8080; "
-            "frame-src 'self';"
-        )
-        response.headers.add('Content-Security-Policy', csp_policy)
-        
-        return response
-    
-=======
 
     # Initialize database
     db.init_app(app)
@@ -58,7 +33,6 @@
             return None
         return User.query.get(uid)
 
->>>>>>> ad342b63
     from app.routes import main_blueprint
     app.register_blueprint(main_blueprint)
 
